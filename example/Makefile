TARGET := matrixMul
OBJECTS := matrixMul.o

# Copy the environment from env.mk
include ../instlibs/env.mk

# Make sure NVCC uses the C++ compiler we want it to.
export PATH := $(CCBIN):$(PATH)

LINK_FLAGS += -lcudadevrt
NVCC_FLAGS += -g -O3 -dc
CXX_FLAGS += -g -O3

# What example do you want to build?
EXAMPLES := branch none memdiverge opcode ophist valueprof

# Point to SASSI's copy of nvcc.
NVCC := $(SASSI_HOME)/bin/nvcc

# Definitions for the insertion sites.
AFTER_REG := -Xptxas --sassi-inst-after="reg-writes" 
BEFORE_ALL := -Xptxas --sassi-inst-before="all"
BEFORE_COND_BRANCHES := -Xptxas --sassi-inst-before="cond-branches"
BEFORE_MEM := -Xptxas --sassi-inst-before="memory"
BEFORE_REGS := -Xptxas --sassi-inst-before="reg-writes,reg-reads"

# Definitions for the arguments to pass to handlers.
AFTER_REG_INFO := -Xptxas --sassi-after-args="reg-info"
BEFORE_COND_BRANCH_INFO := -Xptxas --sassi-before-args="cond-branch-info"
BEFORE_MEM_INFO := -Xptxas --sassi-before-args="mem-info"
BEFORE_REG_INFO := -Xptxas --sassi-before-args="reg-info"

# If we want to skip predicated off instructions, include this option.
IFF := -Xptxas --sassi-iff-true-predicate-handler-call

DEBUG := -Xptxas --sassi-debug

# We rely heavily on CUPTI to let us know when kernels are launched.
CUPTI_LIB_DIR = $(SASSI_HOME)/extras/CUPTI/lib64
CUPTI = -L$(CUPTI_LIB_DIR) -lcupti 
export LD_LIBRARY_PATH := $(CUPTI_LIB_DIR):$(LD_LIBRARY_PATH)

# The location of our instrumentation libraries.
INST_LIB_DIR = ../instlibs/lib

# Depending on the experiment, let's choose different SASSI options.
branch: EXTRA_NVCC_FLAGS = $(BEFORE_COND_BRANCHES) $(BEFORE_COND_BRANCH_INFO) $(NVCC_FLAGS) 
branch: EXTRA_LINK_FLAGS = -L$(INST_LIB_DIR) -lbranch $(CUPTI) $(LINK_FLAGS) 

<<<<<<< HEAD
none: EXTRA_NVCC_FLAGS = $(NVCC_FLAGS)
none: EXTRA_LINK_FLAGS = $(LINK_FLAGS) 

memdiverge: EXTRA_NVCC_FLAGS = $(BEFORE_MEM) $(BEFORE_MEM_INFO) $(NVCC_FLAGS) 
memdiverge: EXTRA_LINK_FLAGS = -L$(INST_LIB_DIR) -lmemdiverge $(CUPTI) $(LINK_FLAGS) 

ophist: EXTRA_NVCC_FLAGS = $(BEFORE_ALL) $(NVCC_FLAGS)
=======
memdiverge: EXTRA_NVCC_FLAGS = $(BEFORE_MEM) $(BEFORE_MEM_INFO) $(NVCC_FLAGS) 
memdiverge: EXTRA_LINK_FLAGS = -L$(INST_LIB_DIR) -lmemdiverge $(CUPTI) $(LINK_FLAGS) 

none: EXTRA_NVCC_FLAGS = $(NVCC_FLAGS)
none: EXTRA_LINK_FLAGS = $(LINK_FLAGS) 

opcode: EXTRA_NVCC_FLAGS = $(BEFORE_ALL) $(BEFORE_REG_INFO)  $(NVCC_FLAGS) 
opcode: EXTRA_LINK_FLAGS = -L$(INST_LIB_DIR) -lopcode $(CUPTI) $(LINK_FLAGS) 

ophist: EXTRA_NVCC_FLAGS = $(BEFORE_ALL) $(NVCC_FLAGS) 
>>>>>>> 1210b115
ophist: EXTRA_LINK_FLAGS = -L$(INST_LIB_DIR) -lophist $(CUPTI) $(LINK_FLAGS) 

valueprof: EXTRA_NVCC_FLAGS = $(AFTER_REG) $(AFTER_REG_INFO) $(IFF) $(NVCC_FLAGS)
valueprof: EXTRA_LINK_FLAGS = -L$(INST_LIB_DIR) -lvalueprof $(CUPTI) $(LINK_FLAGS) 

$(EXAMPLES): $(TARGET)

$(TARGET): $(OBJECTS)
	$(NVCC) -o $@ $^ $(GENCODE) $(EXTRA_LINK_FLAGS)

%.o:%.cu
	$(NVCC) -I./inc  -c $(GENCODE) $(EXTRA_NVCC_FLAGS) -o $@ $^ 

%.o:%.cpp
	$(NVCC) -I./inc  -c $(CXX_FLAGS) -o $@ $^ 

run: $(TARGET)
	./$(TARGET)

clean: 
	$(RM) -f $(TARGET) *.o
<|MERGE_RESOLUTION|>--- conflicted
+++ resolved
@@ -47,15 +47,6 @@
 branch: EXTRA_NVCC_FLAGS = $(BEFORE_COND_BRANCHES) $(BEFORE_COND_BRANCH_INFO) $(NVCC_FLAGS) 
 branch: EXTRA_LINK_FLAGS = -L$(INST_LIB_DIR) -lbranch $(CUPTI) $(LINK_FLAGS) 
 
-<<<<<<< HEAD
-none: EXTRA_NVCC_FLAGS = $(NVCC_FLAGS)
-none: EXTRA_LINK_FLAGS = $(LINK_FLAGS) 
-
-memdiverge: EXTRA_NVCC_FLAGS = $(BEFORE_MEM) $(BEFORE_MEM_INFO) $(NVCC_FLAGS) 
-memdiverge: EXTRA_LINK_FLAGS = -L$(INST_LIB_DIR) -lmemdiverge $(CUPTI) $(LINK_FLAGS) 
-
-ophist: EXTRA_NVCC_FLAGS = $(BEFORE_ALL) $(NVCC_FLAGS)
-=======
 memdiverge: EXTRA_NVCC_FLAGS = $(BEFORE_MEM) $(BEFORE_MEM_INFO) $(NVCC_FLAGS) 
 memdiverge: EXTRA_LINK_FLAGS = -L$(INST_LIB_DIR) -lmemdiverge $(CUPTI) $(LINK_FLAGS) 
 
@@ -66,7 +57,6 @@
 opcode: EXTRA_LINK_FLAGS = -L$(INST_LIB_DIR) -lopcode $(CUPTI) $(LINK_FLAGS) 
 
 ophist: EXTRA_NVCC_FLAGS = $(BEFORE_ALL) $(NVCC_FLAGS) 
->>>>>>> 1210b115
 ophist: EXTRA_LINK_FLAGS = -L$(INST_LIB_DIR) -lophist $(CUPTI) $(LINK_FLAGS) 
 
 valueprof: EXTRA_NVCC_FLAGS = $(AFTER_REG) $(AFTER_REG_INFO) $(IFF) $(NVCC_FLAGS)
